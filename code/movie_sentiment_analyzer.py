import os
import re
import string
import json
import joblib
import numpy as np
import pandas as pd
import nltk
from nltk.corpus import stopwords
from nltk.stem import PorterStemmer, WordNetLemmatizer
from typing import List, Tuple, Dict
from sklearn.decomposition import PCA
from sklearn.linear_model import LogisticRegression
from sklearn.metrics import (
    classification_report,
    confusion_matrix,
    roc_auc_score
)
from sklearn.feature_extraction.text import TfidfVectorizer
from sklearn.model_selection import (
    cross_val_score,
    GridSearchCV
)
from tkinter import filedialog, Tk

# Download required NLTK data
nltk.download('stopwords')
nltk.download('wordnet')
nltk.download('punkt')
nltk.download('punkt_tab')

# ─── Settings Load/Save ───────────────────────────────────────────────────────

SETTINGS_FILE = "settings.json"

def load_settings() -> Dict:
    try:
        with open(SETTINGS_FILE, 'r') as f:
            settings = json.load(f)
    except FileNotFoundError:
        settings = {
            "lexicon_path": "",
            "pca_labeled": "",
            "pca_unsup": "",
            "pca_vocab": "",
            "pca_test": "",
            "dir_train": "",
            "dir_test": "",
            "verbose_tokens": False,
            "log_init": True,
            "log_preprocess": True,
            "log_negation": True,
            "log_score_compute": True,
            "log_lexicon_debug": True,
            "log_pca_training_debug": True,
            "log_pca_test_debug": True,
            "log_dir_train_debug": True,
            "log_dir_test_debug": True,
            "log_settings_load": True,
            "log_settings_save": True,
            "cv_folds": 5,
            "grid_C": [0.01, 0.1, 1, 10]
        }
    return settings

settings = load_settings()
if settings.get("log_settings_load", True):
    print(f"Settings loaded from {SETTINGS_FILE}: {settings}")

def save_settings():
    with open(SETTINGS_FILE, 'w') as f:
        json.dump(settings, f, indent=2)
    if settings.get("log_settings_save", True):
        print(f"Settings saved to {SETTINGS_FILE}")

# ─── MovieSentimentAnalyzer ───────────────────────────────────────────────────

class MovieSentimentAnalyzer:
    def __init__(self, lexicon: Dict[str, float]):
        self.lexicon = lexicon
        self.stop_words = set(stopwords.words('english'))
        self.stemmer = PorterStemmer()
        self.lemmatizer = WordNetLemmatizer()
        self.negation_words = {
            "not", "no", "never", "none", "n't", "without",
            "neither", "nor", "hardly", "barely", "scarcely",
            "don't", "doesn't", "isn't", "wasn't", "weren't",
            "can't", "won't", "shouldn't", "couldn't", "wouldn't"
        }
        self.negation_scope = 3
        self.pca = None
        self.clf = None
        if settings.get("log_init", True):
            print("Sentiment analyzer initialized with lexicon.")

    def preprocess_text(self, text: str) -> List[str]:
        if settings.get("log_preprocess", True):
            print(f"Original text: {text}")
        text_lower = text.lower()
        if settings.get("log_preprocess", True):
            print(f"Lowercased text: {text_lower}")
        punctuation = string.punctuation.replace("'", "")
        cleaned = re.sub(f"[{re.escape(punctuation)}]", "", text_lower)
        if settings.get("log_preprocess", True):
            print(f"Punctuation removed: {cleaned}")
        tokens = cleaned.split()
        if settings.get("log_preprocess", True):
            print(f"Tokenized: {tokens}")
        lemmatized = [
            self.lemmatizer.lemmatize(w)
            for w in tokens
            if (w in self.negation_words) or (w not in self.stop_words)
        ]
        if settings.get("log_preprocess", True):
            print(f"Lemmatized tokens: {lemmatized}")
        return lemmatized

    def apply_negation_handling(self, tokens: List[str]) -> List[Tuple[str, bool]]:
        result, i = [], 0
        if settings.get("log_negation", True):
            print(f"Before negation: {tokens}")
        while i < len(tokens):
            if tokens[i] in self.negation_words:
                if settings.get("log_negation", True):
                    print(f"Negator '{tokens[i]}' found.")
                for j in range(i+1, min(i+1+self.negation_scope, len(tokens))):
                    result.append((tokens[j], True))
                i += self.negation_scope + 1
            else:
                result.append((tokens[i], False))
                i += 1
        if settings.get("log_negation", True):
            print(f"After negation: {result}")
        return result

    def compute_sentiment_score(self, toks: List[Tuple[str, bool]]) -> float:
        if settings.get("log_score_compute", True):
            print(f"Scoring tokens: {toks}")
        score = 0.0
        for word, neg in toks:
            base = self.lexicon.get(word, 0.0)
            if settings.get("log_score_compute", True):
                print(f"  {word}: base={base}, negated={neg}")
            score += -base if neg else base
        if settings.get("log_score_compute", True):
            print(f"Total score: {score}")
        return score

    def classify_sentiment(self, score: float) -> str:
        return "positive" if score >= 0 else "negative"

    def analyze_review(self, text: str) -> Tuple[str, float]:
        tokens = self.preprocess_text(text)
        negated = self.apply_negation_handling(tokens)
        score = self.compute_sentiment_score(negated)
        if settings.get("verbose_tokens", False):
<<<<<<< HEAD
            for w, neg in negated:
                val = self.lexicon.get(w, 0.0)
                print(f"{w} (neg={neg}) => {(-val if neg else val):.2f}")
        return self.classify_sentiment(score), score
=======
            for token, is_neg in tokens_neg:
                base = self.lexicon.get(token, 0.0)
                if is_neg:
                    base *= -1
                print(f"{token} (negated: {is_neg}) => {base}")

        label = self.classify_sentiment(score)
        return label, score

    def run_unsup_training_gui(self):
        def get_file(title="Select file") -> str:
            root = Tk(); root.withdraw()
            path = filedialog.askopenfilename(title=title)
            root.update()
            return path

        print("Select labeledBow.feat...")
        labeled_path = get_file("Select labeledBow.feat")
        if not labeled_path:
            print("No labeled data selected."); return
        print("Select unsupBow.feat...")
        unsup_path = get_file("Select unsupBow.feat")
        if not unsup_path:
            print("No unsupervised data selected."); return
        print("Select imdb.vocab...")
        vocab_path = get_file("Select imdb.vocab")
        if not vocab_path:
            print("No vocab selected."); return
>>>>>>> 11c22b81

    def train_pca_lr(self):
        # paths
        for key, title in [("pca_labeled","Select labeledBow.feat"),
                           ("pca_unsup","Select unsupBow.feat"),
                           ("pca_vocab","Select imdb.vocab")]:
            p = settings.get(key, "")
            if not p or not os.path.exists(p):
                if settings.get("log_pca_training_debug", True):
                    print(f"Requesting path for {key}")
                root=Tk(); root.withdraw()
                p = filedialog.askopenfilename(title=title)
                root.update()
                if not p:
                    print("Cancelled PCA+LR training."); return
                settings[key] = p; save_settings()
            elif settings.get("log_pca_training_debug", True):
                print(f"Using saved {key}: {p}")

        lab, uns, vocabf = settings["pca_labeled"], settings["pca_unsup"], settings["pca_vocab"]
        with open(vocabf, 'r', encoding='utf-8') as f:
            vocab_list = [w.strip() for w in f]
        vsz = len(vocab_list)
        Xl, yl = _load_feat(lab, vsz, True)
        Xu    = _load_feat(uns, vsz, False)

        self.pca = PCA(n_components=100, random_state=42)
        if settings.get("log_pca_training_debug", True):
            print("Fitting PCA on unsupervised data...")
        self.pca.fit(Xu)
        Xr = self.pca.transform(Xl)

        cv = settings.get("cv_folds", 5)
        base_clf = LogisticRegression(max_iter=1000, random_state=42)
        cv_scores = cross_val_score(base_clf, Xr, yl, cv=cv)
        print(f"PCA+LR {cv}-fold CV acc: {cv_scores.mean():.3f} ± {cv_scores.std():.3f}")

        grid = GridSearchCV(
            LogisticRegression(max_iter=1000, random_state=42),
            param_grid={"C": settings.get("grid_C", [0.01,0.1,1,10])},
            cv=cv, n_jobs=-1, verbose=0
        )
        grid.fit(Xr, yl)
        print(f"PCA+LR GridSearch best C: {grid.best_params_['C']}, mean CV acc: {grid.best_score_:.3f}")

        self.clf = grid.best_estimator_
        joblib.dump((self.pca, self.clf, vocab_list), "pca_lr_model.joblib")
        print("PCA+LR trained & saved to 'pca_lr_model.joblib'")

    def test_pca_lr(self):
        if not os.path.exists("pca_lr_model.joblib"):
            print("No PCA+LR model found. Train first."); return

        tf = settings.get("pca_test", "")
        if not tf or not os.path.exists(tf):
            if settings.get("log_pca_test_debug", True):
                print("Requesting test .feat file...")
            root=Tk(); root.withdraw()
            tf = filedialog.askopenfilename(title="Select labeledBow.feat for TEST")
            root.update()
            if not tf:
                print("Cancelled PCA+LR testing."); return
            settings["pca_test"] = tf; save_settings()

        self.pca, self.clf, vocab_list = joblib.load("pca_lr_model.joblib")
        vsz = len(vocab_list)
        X, y = _load_feat(settings["pca_test"], vsz, True)
        Xr = self.pca.transform(X)

        preds = self.clf.predict(Xr)
        probs = None
        if hasattr(self.clf, "predict_proba"):
            probs = self.clf.predict_proba(Xr)[:,1]

        print("\nPCA+LR Test Report:")
        print(classification_report(y, preds, target_names=['neg','pos']))

        cm = confusion_matrix(y, preds)
        print("Confusion Matrix:\n", cm)
        if probs is not None:
            try:
                auc = roc_auc_score(y, probs)
                print(f"ROC AUC: {auc:.3f}")
            except Exception as e:
                print(f"Could not compute AUC: {e}")

# ─── Directory-based supervised train/test ───────────────────────────────────

def train_directory_supervised():
    td = settings.get("dir_train","")
    if not td or not os.path.isdir(td):
        if settings.get("log_dir_train_debug", True):
            print("Requesting TRAIN directory via GUI.")
        root=Tk(); root.withdraw()
        td = filedialog.askdirectory(title="Select TRAIN directory")
        root.update()
        if not td:
            print("Cancelled."); return
        settings["dir_train"] = td; save_settings()
    elif settings.get("log_dir_train_debug", True):
        print(f"Using saved dir_train: {td}")

    texts, labels = [], []
    for lbl,val in [('neg',0),('pos',1)]:
        sub = os.path.join(td, lbl)
        if not os.path.isdir(sub): continue
        for fn in os.listdir(sub):
            if fn.endswith('.txt'):
                texts.append(open(os.path.join(sub,fn),encoding='utf-8').read())
                labels.append(val)

    vect = TfidfVectorizer(max_features=10000)
    X = vect.fit_transform(texts)

    cv = settings.get("cv_folds", 5)
    base_clf = LogisticRegression(max_iter=1000, random_state=42)
    cv_scores = cross_val_score(base_clf, X, labels, cv=cv)
    print(f"Dir-based {cv}-fold CV acc: {cv_scores.mean():.3f} ± {cv_scores.std():.3f}")

    grid = GridSearchCV(
        LogisticRegression(max_iter=1000, random_state=42),
        param_grid={"C": settings.get("grid_C",[0.01,0.1,1,10])},
        cv=cv, n_jobs=-1, verbose=0
    )
    grid.fit(X, labels)
    print(f"Dir-based GridSearch best C: {grid.best_params_['C']}, mean CV acc: {grid.best_score_:.3f}")

    clf = grid.best_estimator_
    joblib.dump((vect, clf), "dir_sup_model.joblib")
    print("Directory-based model trained & saved to 'dir_sup_model.joblib'")

def test_directory_supervised():
    if not os.path.exists("dir_sup_model.joblib"):
        print("No directory-based model found. Train first."); return

    td = settings.get("dir_test","")
    if not td or not os.path.isdir(td):
        if settings.get("log_dir_test_debug", True):
            print("Requesting TEST directory via GUI.")
        root=Tk(); root.withdraw()
        td = filedialog.askdirectory(title="Select TEST directory")
        root.update()
        if not td:
            print("Cancelled."); return
        settings["dir_test"] = td; save_settings()
    elif settings.get("log_dir_test_debug", True):
        print(f"Using saved dir_test: {td}")

    vect, clf = joblib.load("dir_sup_model.joblib")
    texts, labels = [], []
    for lbl,val in [('neg',0),('pos',1)]:
        sub = os.path.join(td, lbl)
        if not os.path.isdir(sub): continue
        for fn in os.listdir(sub):
            if fn.endswith('.txt'):
                texts.append(open(os.path.join(sub,fn),encoding='utf-8').read())
                labels.append(val)

    X = vect.transform(texts)
    preds = clf.predict(X)
    probs = None
    if hasattr(clf, "predict_proba"):
        probs = clf.predict_proba(X)[:,1]

    print("\nDirectory-Based Test Report:")
    print(classification_report(labels, preds, target_names=['neg','pos']))

    cm = confusion_matrix(labels, preds)
    print("Confusion Matrix:\n", cm)
    if probs is not None:
        try:
            auc = roc_auc_score(labels, probs)
            print(f"ROC AUC: {auc:.3f}")
        except Exception as e:
            print(f"Could not compute AUC: {e}")

# ─── Lexicon loader ──────────────────────────────────────────────────────────

def select_and_load_lexicon() -> Dict[str,float]:
    lp = settings.get("lexicon_path","")
    if not lp or not os.path.exists(lp):
        if settings.get("log_lexicon_debug", True):
            print("Prompting for lexicon file via GUI.")
        root=Tk(); root.withdraw()
        lp = filedialog.askopenfilename(
            title="Select Lexicon CSV", filetypes=[("CSV files","*.csv")]
        )
        root.update()
        if not lp:
            print("No file selected."); return {}
        settings["lexicon_path"] = lp; save_settings()
    elif settings.get("log_lexicon_debug", True):
        print(f"Using saved lexicon_path: {lp}")

    try:
        df = pd.read_csv(lp)
    except Exception as e:
        print(f"Error reading lexicon: {e}"); return {}

    if 'stemmed_word' not in df.columns or 'sentiment_score' not in df.columns:
        print("CSV must have 'stemmed_word' and 'sentiment_score' columns."); return {}

    lmtzr = WordNetLemmatizer()
    lex = {
        lmtzr.lemmatize(str(w)): float(s)
        for w, s in zip(df['stemmed_word'], df['sentiment_score'])
    }
    print(f"Loaded lexicon with {len(lex)} entries.")
    return lex

# ─── Feature loader helper ───────────────────────────────────────────────────

def _load_feat(path: str, vocab_size: int, labeled: bool):
    X, y = [], ([] if labeled else None)
    for ln in open(path, 'r', encoding='utf-8'):
        toks = ln.split()
        if not toks: continue
        if labeled:
            try:
                r = int(toks[0])
            except:
                continue
            lab = 1 if r>6 else 0 if r<5 else None
            if lab is None:
                continue
            feats = toks[1:]
        else:
            feats = toks if ':' in toks[0] else toks[1:]
        vec = np.zeros(vocab_size)
        for t in feats:
            if ':' in t:
                i, c = map(int, t.split(':'))
                if 0 <= i < vocab_size:
                    vec[i] = c
        X.append(vec)
        if labeled:
            y.append(lab)
    X = np.array(X)
    return (X, np.array(y)) if labeled else X

# ─── Main Menu ───────────────────────────────────────────────────────────────

def main():
    analyzer = None

    while True:
        print("\n=== Sentiment Analyzer Menu ===")
        print("1. Lexicon-based analysis")
        print("2. PCA + LR model")
        print("3. Directory-based model")
        print("4. Settings")
        print("5. Exit")
        choice = input("Choose an option: ").strip()

        if choice == '1':
            if analyzer is None:
                lex = select_and_load_lexicon()
                if not lex:
                    continue
                analyzer = MovieSentimentAnalyzer(lex)
            while True:
                print("\n-- Lexicon-Based Submenu --")
                print("1. Analyze single review (manual input)")
                print("2. Analyze review from text file")
                print("3. Load new lexicon")
                print("4. Back to main menu")
                sub = input("Choose: ").strip()
                if sub == '1':
                    txt = input("Enter your review:\n> ")
                    lbl, sc = analyzer.analyze_review(txt)
                    print(f"Sentiment: {lbl}, Score: {sc:.2f}")
                elif sub == '2':
                    root=Tk(); root.withdraw()
                    path = filedialog.askopenfilename(
                        title="Select Review Text File", filetypes=[("Text files","*.txt")]
                    )
                    root.update()
                    if not path or not os.path.exists(path):
                        print("File not found."); continue
                    with open(path,'r',encoding='utf-8') as f:
                        review = f.read()
                    lbl, sc = analyzer.analyze_review(review)
                    print(f"Sentiment: {lbl}, Score: {sc:.2f}")
                elif sub == '3':
                    new_lex = select_and_load_lexicon()
                    if new_lex:
                        analyzer.lexicon = new_lex
                        print("New lexicon loaded successfully.")
                elif sub == '4':
                    break
                else:
                    print("Invalid choice.")

        elif choice == '2':
            print("\n-- PCA + LR Submenu --")
            print("1. Train PCA+LR model")
            print("2. Test PCA+LR model")
            sub = input("Choose: ").strip()
            if sub == '1':
                if analyzer is None:
                    analyzer = MovieSentimentAnalyzer({})
                analyzer.train_pca_lr()
            elif sub == '2':
                if analyzer is None:
                    analyzer = MovieSentimentAnalyzer({})
                analyzer.test_pca_lr()
            else:
                print("Invalid choice.")

        elif choice == '3':
            print("\n-- Directory-Based Submenu --")
            print("1. Train directory-based model")
            print("2. Test directory-based model")
            sub = input("Choose: ").strip()
            if sub == '1':
                train_directory_supervised()
            elif sub == '2':
                test_directory_supervised()
            else:
                print("Invalid choice.")

        elif choice == '4':
            toggle_options = [
                ("verbose_tokens", "Verbose token-level output"),
                ("log_init", "Initialization messages"),
                ("log_preprocess", "Text preprocessing debug"),
                ("log_negation", "Negation handling debug"),
                ("log_score_compute", "Score computation debug"),
                ("log_lexicon_debug", "Lexicon loading debug"),
                ("log_pca_training_debug", "PCA training debug"),
                ("log_pca_test_debug", "PCA testing debug"),
                ("log_dir_train_debug", "Directory training debug"),
                ("log_dir_test_debug", "Directory testing debug"),
                ("log_settings_load", "Settings load debug"),
                ("log_settings_save", "Settings save debug")
            ]
            while True:
                print("\n-- Settings --")
                for idx, (key, desc) in enumerate(toggle_options, start=1):
                    state = "ON" if settings.get(key, True) else "OFF"
                    print(f"{idx}. Toggle {desc} (currently {state})")
                print(f"{len(toggle_options)+1}. Clear all saved paths")
                print(f"{len(toggle_options)+2}. Back to main menu")
                sub = input("Choose: ").strip()
                if sub.isdigit():
                    idx = int(sub)
                    if 1 <= idx <= len(toggle_options):
                        key, desc = toggle_options[idx-1]
                        settings[key] = not settings.get(key, True)
                        save_settings()
                        print(f"{desc} now {'ON' if settings[key] else 'OFF'}")
                    elif idx == len(toggle_options)+1:
                        for k in ["lexicon_path","pca_labeled","pca_unsup","pca_vocab","pca_test","dir_train","dir_test"]:
                            settings[k] = ""
                        save_settings()
                        print("Cleared all saved file paths.")
                    elif idx == len(toggle_options)+2:
                        break
                    else:
                        print("Invalid choice.")
                else:
                    print("Invalid choice.")

        elif choice == '5':
            print("Goodbye!")
            break

        else:
            print("Invalid selection.")

if __name__ == '__main__':
    main()<|MERGE_RESOLUTION|>--- conflicted
+++ resolved
@@ -154,41 +154,11 @@
         negated = self.apply_negation_handling(tokens)
         score = self.compute_sentiment_score(negated)
         if settings.get("verbose_tokens", False):
-<<<<<<< HEAD
             for w, neg in negated:
                 val = self.lexicon.get(w, 0.0)
                 print(f"{w} (neg={neg}) => {(-val if neg else val):.2f}")
         return self.classify_sentiment(score), score
-=======
-            for token, is_neg in tokens_neg:
-                base = self.lexicon.get(token, 0.0)
-                if is_neg:
-                    base *= -1
-                print(f"{token} (negated: {is_neg}) => {base}")
-
-        label = self.classify_sentiment(score)
-        return label, score
-
-    def run_unsup_training_gui(self):
-        def get_file(title="Select file") -> str:
-            root = Tk(); root.withdraw()
-            path = filedialog.askopenfilename(title=title)
-            root.update()
-            return path
-
-        print("Select labeledBow.feat...")
-        labeled_path = get_file("Select labeledBow.feat")
-        if not labeled_path:
-            print("No labeled data selected."); return
-        print("Select unsupBow.feat...")
-        unsup_path = get_file("Select unsupBow.feat")
-        if not unsup_path:
-            print("No unsupervised data selected."); return
-        print("Select imdb.vocab...")
-        vocab_path = get_file("Select imdb.vocab")
-        if not vocab_path:
-            print("No vocab selected."); return
->>>>>>> 11c22b81
+
 
     def train_pca_lr(self):
         # paths
